--- conflicted
+++ resolved
@@ -28,39 +28,19 @@
     /// Uses the given username and password (for the user to log scrobbles against), plus
     /// the API key and API secret to authenticate with Last.fm API using 'getMobileSession'
     /// authentication scheme.
-<<<<<<< HEAD
     #[deprecated(since="0.9.1", note="Use `authenticate_with_password`, `authenticate_with_token` or `authenticate_with_session_key`")]
     pub fn authenticate(&mut self, username: &str, password: &str) -> Result<SessionResponse> {
         self.authenticate_with_password(username, password)
     }
 
     pub fn authenticate_with_password(&mut self, username: &str, password: &str) -> Result<SessionResponse> {
-=======
-    #[deprecated(
-        since = "0.9.1",
-        note = "Use `authenticate_with_password`, `authenticate_with_token` or `authenticate_with_session_key`"
-    )]
-    pub fn authenticate(&mut self, username: String, password: String) -> Result<SessionResponse> {
-        self.authenticate_with_password(username, password)
-    }
-
-    pub fn authenticate_with_password(
-        &mut self,
-        username: String,
-        password: String,
-    ) -> Result<SessionResponse> {
->>>>>>> 1842b493
         self.client.set_user_credentials(username, password);
         self.client
             .authenticate_with_password()
             .map_err(ScrobblerError::new)
     }
 
-<<<<<<< HEAD
      pub fn authenticate_with_token(&mut self, token: &str) -> Result<SessionResponse> {
-=======
-    pub fn authenticate_with_token(&mut self, token: String) -> Result<SessionResponse> {
->>>>>>> 1842b493
         self.client.set_user_token(token);
         self.client
             .authenticate_with_token()
