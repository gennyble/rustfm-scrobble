// Authentication utilities for Last.fm Scrobble API 2.0
use std::collections::HashMap;

use crypto::digest::Digest;
use crypto::md5::Md5;

pub struct AuthCredentials {
    // Application specific key & secret
    api_key: String,
    api_secret: String,

    // Individual user's username & pass, or auth token
    credentials: Option<Credentials>,

    // Long-lasting session key (used once UserCredentials are authenticated)
    session_key: Option<String>,
}

#[derive(Clone)]
struct UserCredentials {
    username: String,
    password: String,
}

#[derive(Clone)]
enum Credentials {
    UserSupplied(UserCredentials),
    Token(String),
}

impl UserCredentials {
    pub fn can_authenticate(&self) -> bool {
        !self.username.is_empty() && !self.password.is_empty()
    }
}

impl AuthCredentials {
    pub fn new_partial(api_key: &str, api_secret: &str) -> AuthCredentials {
        AuthCredentials {
            api_key: api_key.to_owned(),
            api_secret: api_secret.to_owned(),
            credentials: None,
            session_key: None,
        }
    }

    pub fn set_user_credentials(&mut self, username: &str, password: &str) {
        self.credentials = Some(Credentials::UserSupplied(UserCredentials {
<<<<<<< HEAD
            username: username.to_owned(),
            password: password.to_owned(),
=======
            username,
            password,
>>>>>>> 1842b493
        }));

        // Invalidate session because we have new credentials
        self.session_key = None
    }

<<<<<<< HEAD
     pub fn set_user_token(&mut self, token: &str) {
        self.credentials = Some(Credentials::Token(token.to_owned()));
=======
    pub fn set_user_token(&mut self, token: String) {
        self.credentials = Some(Credentials::Token(token));
>>>>>>> 1842b493

        // Invalidate session because we have new credentials
        self.session_key = None
    }

    pub fn set_session_key(&mut self, key: &str) {
        self.session_key = Some(key.to_owned());
    }

    pub fn session_key(&self) -> Option<&str> {
        self.session_key.as_ref().map(std::ops::Deref::deref)
    }

    // Returns true if we have valid authentication parameters AND a session token
    pub fn is_authenticated(&self) -> bool {
        self.session_key.is_some()
    }

    pub fn get_auth_request_params(&self) -> Result<HashMap<String, String>, String> {
<<<<<<< HEAD
        let credentials = self.credentials.as_ref().ok_or("No user credentials available")?;
=======
        let credentials = self
            .credentials
            .clone()
            .ok_or("No user credentials available")?;
>>>>>>> 1842b493

        if self.api_key.is_empty() || self.api_secret.is_empty() {
            return Err("Invalid authentication parameters".to_string());
        }

        let mut params = HashMap::new();
        params.insert("api_key".to_string(), self.api_key.clone());

        match credentials {
            Credentials::UserSupplied(user_credentials) => {
                if !user_credentials.can_authenticate() {
                    return Err("Invalid authentication credentials".to_string());
                }
                params.insert("username".to_string(), user_credentials.username.clone());
                params.insert("password".to_string(), user_credentials.password.clone());
            }
            Credentials::Token(token) => {
                params.insert("token".to_string(), token.clone());
            }
        }

        Ok(params)
    }

    pub fn get_request_params(&self) -> HashMap<String, String> {
        let mut params = HashMap::new();
        params.insert("api_key".to_string(), self.api_key.clone());
        params.insert("sk".to_string(), self.session_key.clone().unwrap());

        params
    }

    pub fn get_signature(&self, method: String, params: &HashMap<String, String>) -> String {
        let mut sig_params = params.clone();
        sig_params.insert("method".to_string(), method);

        let mut keys = Vec::new();
        for k in sig_params.keys() {
            keys.push(k);
        }

        keys.sort();

        let mut sig = String::new();
        for k in keys {
            sig.push_str((k.to_string() + sig_params[k].as_str()).as_str())
        }

        sig.push_str(self.api_secret.as_str());

        let mut hash = Md5::new();
        hash.input(sig.as_bytes());
        hash.result_str()
    }
}<|MERGE_RESOLUTION|>--- conflicted
+++ resolved
@@ -46,26 +46,16 @@
 
     pub fn set_user_credentials(&mut self, username: &str, password: &str) {
         self.credentials = Some(Credentials::UserSupplied(UserCredentials {
-<<<<<<< HEAD
             username: username.to_owned(),
             password: password.to_owned(),
-=======
-            username,
-            password,
->>>>>>> 1842b493
         }));
 
         // Invalidate session because we have new credentials
         self.session_key = None
     }
 
-<<<<<<< HEAD
      pub fn set_user_token(&mut self, token: &str) {
         self.credentials = Some(Credentials::Token(token.to_owned()));
-=======
-    pub fn set_user_token(&mut self, token: String) {
-        self.credentials = Some(Credentials::Token(token));
->>>>>>> 1842b493
 
         // Invalidate session because we have new credentials
         self.session_key = None
@@ -85,14 +75,10 @@
     }
 
     pub fn get_auth_request_params(&self) -> Result<HashMap<String, String>, String> {
-<<<<<<< HEAD
-        let credentials = self.credentials.as_ref().ok_or("No user credentials available")?;
-=======
         let credentials = self
             .credentials
-            .clone()
+            .as_ref()
             .ok_or("No user credentials available")?;
->>>>>>> 1842b493
 
         if self.api_key.is_empty() || self.api_secret.is_empty() {
             return Err("Invalid authentication parameters".to_string());
