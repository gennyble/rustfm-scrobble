--- conflicted
+++ resolved
@@ -4,15 +4,6 @@
 // scrobbling.
 // Replace credential values with your own to test.
 
-<<<<<<< HEAD
-=======
-macro_rules! scrobble {
-    ($artist:expr, $track:expr, $album:expr) => {
-        Scrobble::new($artist.to_string(), $track.to_string(), $album.to_string())
-    };
-}
-
->>>>>>> 1842b493
 fn main() {
     let api_key = "{{api_key}}";
     let api_secret = "{{api_secret}}";
@@ -21,19 +12,9 @@
 
     let mut scrobbler = Scrobbler::new(api_key, api_secret);
 
-<<<<<<< HEAD
     match scrobbler.authenticate_with_password(username, password) {
         Ok(_) => { println!("Authenticated!"); }
         Err(e) => { println!("{}", e); }
-=======
-    match scrobbler.authenticate(username, password) {
-        Ok(_) => {
-            println!("Authenticated!");
-        }
-        Err(e) => {
-            println!("{}", e);
-        }
->>>>>>> 1842b493
     };
 
     let track_one = Scrobble::new("Los Campesinos!", "As Lucerne / The Low", "No Blues");
