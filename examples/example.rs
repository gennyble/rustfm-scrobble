--- conflicted
+++ resolved
@@ -13,51 +13,15 @@
 
     let mut scrobbler = Scrobbler::new(api_key, api_secret);
 
-<<<<<<< HEAD
-    match scrobbler.authenticate_with_password(username, password) {
-        Ok(_) => {
-            println!("Authenticated!");
-        }
-        Err(e) => {
-            println!("Authentication failed: {}", e);
-        }
-    };
-
-    let track = Scrobble::new("Los Campesinos!", "As Lucerne / The Low", "No Blues");
-    match scrobbler.now_playing(track.clone()) {
-        Ok(resp) => {
-            println!("Now playing: {} - {}", resp.artist.text, resp.track.text);
-        }
-        Err(e) => {
-            println!("Now playing failed: {}", e);
-        }
-    }
-
-    match scrobbler.scrobble(track) {
-        Ok(resp) => {
-            println!("Scrobbled {} - {} at timestamp: {}", resp.artist.text, resp.track.text, resp.timestamp);
-        }
-        Err(e) => {
-            println!("Scrobble failed: {}", e);
-        }
-    }
-
-=======
     let response = scrobbler.authenticate_with_password(username, password)?;
     println!("Authenticated! {:#?}", response);
 
-    let track_one = Scrobble::new("Los Campesinos!", "As Lucerne / The Low", "No Blues");
-    let response = scrobbler.now_playing(track_one)?;
+    let track = Scrobble::new("Los Campesinos!", "As Lucerne / The Low", "No Blues");
+    let response = scrobbler.now_playing(track.clone())?;
     println!("Sent now playing! {:#?}", response);
 
-    let track_two = Scrobble::new("Los Campesinos!", "The Time Before the Last", "No Blues");
-    let response = scrobbler.scrobble(track_two)?;
+    let response = scrobbler.scrobble(track)?;
     println!("Sent scrobble! {:#?}", response);
 
-    let track_three = Scrobble::new("Los Campesinos!", "Selling Rope", "No Blues");
-    let response = scrobbler.now_playing(track_three)?;
-    println!("Sent now playing! {:#?}", response);
-
     Ok(())
->>>>>>> e2a589c3
 }